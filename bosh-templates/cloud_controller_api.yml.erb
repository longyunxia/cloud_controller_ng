--- conflicted
+++ resolved
@@ -92,15 +92,9 @@
   support_address: <%= p("support_address") %>
   description: <%= p("description") %>
 
-<<<<<<< HEAD
-<% if_p("cc.directories.tmpdir") do |tmpdir| %>
-directories:
- tmpdir: <%= tmpdir %>
-=======
-<% if_p("ccng.directories") do %>
-directories:<% p("ccng.directories").each do |key, value| %>
+<% if_p("cc.directories") do %>
+directories:<% p("cc.directories").each do |key, value| %>
   <%= key %>: <%= value %><% end %>
->>>>>>> 13bc16bb
 <% end %>
 
 logging:
