require 'ext/validation_error_message_overrides'

module VCAP::CloudController
  class ServicesController < RestController::ModelController
    define_attributes do
      attribute :label,             String
      attribute :description,       String
      attribute :long_description,  String, :default => nil
      attribute :info_url,          Message::URL, :default => nil
      attribute :documentation_url, Message::URL, :default => nil
      attribute :acls,              {"users" => [String], "wildcards" => [String]}, :default => nil
      attribute :timeout,           Integer, :default => nil
      attribute :active,            Message::Boolean, :default => false
      attribute :bindable,          Message::Boolean, :default => true
      attribute :extra,             String, :default => nil
      attribute :unique_id,         String, :default => nil
      attribute :tags,              [String], :default => []
      attribute :requires,          [String], :default => []

      # NOTE: DEPRECATED
      #
      # These attributes are required for V1 service providers only. The
      # constraints have been relaxed on the model and the table to allow
      # V2 service providers to register services without them.
      #
      # Since this controller is the only way for a V1 provider to register
      # services, these requirements are needed until support for V1
      # providers is officially dropped.
      attribute :provider,          String
      attribute :version,           String
      attribute :url,               Message::URL

      to_many   :service_plans
    end

<<<<<<< HEAD
    query_parameters :active, :label, :provider
=======
    query_parameters :active, :service_broker_guid
>>>>>>> 9961f0d9

    def self.translate_validation_exception(e, attributes)
      label_provider_errors = e.errors.on([:label, :provider])
      if label_provider_errors && label_provider_errors.include?(:unique)
        Errors::ApiError.new_from_details("ServiceLabelTaken", "#{attributes["label"]}-#{attributes["provider"]}")
      else
        Errors::ApiError.new_from_details("ServiceInvalid", e.errors.full_messages)
      end
    end

    def delete(guid)
      service = find_guid_and_validate_access(:delete, guid)
      if purge?
        service.purge
        [HTTP::NO_CONTENT, nil]
      else
        do_delete(find_guid_and_validate_access(:delete, guid))
      end
    end

    define_messages
    define_routes

    private

    def purge?
      params['purge'] == 'true'
    end
  end
end<|MERGE_RESOLUTION|>--- conflicted
+++ resolved
@@ -33,11 +33,7 @@
       to_many   :service_plans
     end
 
-<<<<<<< HEAD
-    query_parameters :active, :label, :provider
-=======
-    query_parameters :active, :service_broker_guid
->>>>>>> 9961f0d9
+    query_parameters :active, :label, :provider, :service_broker_guid
 
     def self.translate_validation_exception(e, attributes)
       label_provider_errors = e.errors.on([:label, :provider])
