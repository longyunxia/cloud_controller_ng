--- conflicted
+++ resolved
@@ -58,20 +58,11 @@
 
 Travis currently runs 3 build jobs against sqlite, postgres, and mysql.
 
-<<<<<<< HEAD
-## Development
-
-To run an interactive console with the cloud controller code loaded:
-
-    bin/console
-
 ## API documentation
 
 You can generate the API documentation by running `bin/document_api`. You can then use the
 `cf curl` command to interact with the API.
 
-=======
->>>>>>> 724455b3
 ## Logs
 
 Cloud Controller uses [Steno](http://github.com/cloudfoundry/steno) to manage its logs.
