--- conflicted
+++ resolved
@@ -28,10 +28,7 @@
   cutoff_age_in_days: 31
 
 default_app_memory: 1024 #mb
-<<<<<<< HEAD
-=======
 maximum_app_disk_in_mb: 2048
->>>>>>> adad39bc
 
 uaa:
   url: "http://localhost:8080/uaa"
