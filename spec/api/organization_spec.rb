# Copyright (c) 2009-2011 VMware, Inc.

require File.expand_path("../spec_helper", __FILE__)

module VCAP::CloudController
  describe VCAP::CloudController::Organization do
    let(:org) { Models::Organization.make }
<<<<<<< HEAD
    include_examples "uaa authenticated api", path: "/v2/organizations"
    include_examples "querying objects", path: "/v2/organizations", model: Models::Organization, queryable_attributes: %w(name)
    include_examples "enumerating objects", path: "/v2/organizations", model: Models::Organization
    include_examples "reading a valid object", path: "/v2/organizations", model: Models::Organization, basic_attributes: %w(name)
    include_examples "operations on an invalid object", path: "/v2/organizations"
    include_examples "creating and updating", path: "/v2/organizations", model: Models::Organization, required_attributes: %w(name), unique_attributes: %w(name), extra_attributes: []
    include_examples "deleting a valid object", path: "/v2/organizations", model: Models::Organization,
      one_to_many_collection_ids: {:spaces => lambda { |org| Models::Space.make(:organization => org) }},
      one_to_many_collection_ids_without_url: {
=======
    let(:admin_headers) { headers_for(Models::User.make(:admin => true)) }

    it_behaves_like "a CloudController API", {
      :path                => "/v2/organizations",
      :model               => Models::Organization,
      :basic_attributes    => :name,
      :required_attributes => :name,
      :unique_attributes   => :name,
      :queryable_attributes => :name,
      :ci_attributes       =>  :name,
      :many_to_many_collection_ids => {
        :users    => lambda { |org| Models::User.make },
        :managers => lambda { |org| Models::User.make },
        :billing_managers => lambda { |org| Models::User.make }
      },
      :one_to_many_collection_ids  => {
        :spaces => lambda { |org| Models::Space.make(:organization => org) }
      },
      :one_to_many_collection_ids_without_url => {
>>>>>>> 8c9e7ace
        :service_instances => lambda { |org|
          space = Models::Space.make(:organization => org)
          Models::ServiceInstance.make(:space => space)
        },
        :apps => lambda { |org|
          space = Models::Space.make(:organization => org)
          Models::App.make(:space => space)
        },
        :owned_domain => lambda { |org|
          Models::Domain.make(:owning_organization => org)
        }
      }
    include_examples "collection operations", path: "/v2/organizations", model: Models::Organization,
      one_to_many_collection_ids: {
        spaces: lambda { |org| Models::Space.make(organization: org) }
      },
      one_to_many_collection_ids_without_url: {
        service_instances: lambda { |org| Models::ServiceInstance.make(space: Models::Space.make(organization: org)) },
        apps: lambda { |org| Models::App.make(space: Models::Space.make(organization: org)) },
        owned_domain: lambda { |org| Models::Domain.make(owning_organization: org) }
      },
      many_to_one_collection_ids: {},
      many_to_many_collection_ids: {
        users: lambda { |org| Models::User.make },
        managers: lambda { |org| Models::User.make },
        billing_managers: lambda { |org| Models::User.make },
        domains: lambda { |org| Models::Domain.find_or_create_shared_domain(Sham.domain) }
      }

      describe "Permissions" do
      include_context "permissions"

      before do
        @obj_a = @org_a
        @obj_b = @org_b
      end

      let(:creation_req_for_a) do
        Yajl::Encoder.encode(:name => Sham.name)
      end

      let(:update_req_for_a) do
        Yajl::Encoder.encode(:name => Sham.name)
      end

      describe "Org Level Permissions" do
        describe "OrgManager" do
          let(:member_a) { @org_a_manager }
          let(:member_b) { @org_b_manager }

          include_examples "permission checks", "OrgManager",
            :model => Models::Organization,
            :path => "/v2/organizations",
            :enumerate => 1,
            :create => :not_allowed,
            :read => :allowed,
            :modify => :allowed,
            :delete => :not_allowed
        end

        describe "OrgUser" do
          let(:member_a) { @org_a_member }
          let(:member_b) { @org_b_member }

          include_examples "permission checks", "OrgUser",
            :model => Models::Organization,
            :path => "/v2/organizations",
            :enumerate => 1,
            :create => :not_allowed,
            :read => :allowed,
            :modify => :not_allowed,
            :delete => :not_allowed
        end

        describe "BillingManager" do
          let(:member_a) { @org_a_billing_manager }
          let(:member_b) { @org_b_billing_manager }

          include_examples "permission checks", "BillingManager",
            :model => Models::Organization,
            :path => "/v2/organizations",
            :enumerate => 1,
            :create => :not_allowed,
            :read => :allowed,
            :modify => :not_allowed,
            :delete => :not_allowed
        end

        describe "Auditor" do
          let(:member_a) { @org_a_auditor }
          let(:member_b) { @org_b_auditor }

          include_examples "permission checks", "Auditor",
            :model => Models::Organization,
            :path => "/v2/organizations",
            :enumerate => 1,
            :create => :not_allowed,
            :read => :allowed,
            :modify => :not_allowed,
            :delete => :not_allowed
        end
      end

      describe "App Space Level Permissions" do
        describe "SpaceManager" do
          let(:member_a) { @space_a_manager }
          let(:member_b) { @space_b_manager }

          include_examples "permission checks", "SpaceManager",
            :model => Models::Organization,
            :path => "/v2/organizations",
            :enumerate => 1,
            :create => :not_allowed,
            :read => :allowed,
            :modify => :not_allowed,
            :delete => :not_allowed
        end

        describe "Developer" do
          let(:member_a) { @space_a_developer }
          let(:member_b) { @space_b_developer }

          include_examples "permission checks", "Developer",
            :model => Models::Organization,
            :path => "/v2/organizations",
            :enumerate => 1,
            :create => :not_allowed,
            :read => :allowed,
            :modify => :not_allowed,
            :delete => :not_allowed
        end

        describe "SpaceAuditor" do
          let(:member_a) { @space_a_auditor }
          let(:member_b) { @space_b_auditor }

          include_examples "permission checks", "SpaceAuditor",
            :model => Models::Organization,
            :path => "/v2/organizations",
            :enumerate => 1,
            :create => :not_allowed,
            :read => :allowed,
            :modify => :not_allowed,
            :delete => :not_allowed
        end
      end
    end

    describe "billing" do
      let(:org_admin_headers) do
        user = Models::User.make
        org.add_user(user)
        org.add_manager(user)
        headers_for(user)
      end

      it "should export the billing_enabled flag" do
        org.billing_enabled = true
        org.save(:validate => false)
        get "/v2/organizations/#{org.guid}", {}, admin_headers
        last_response.status.should == 200
        decoded_response["entity"]["billing_enabled"].should == true
      end

      describe "cf admins" do
        it "should be allowed to set billing_enabled flag to true" do
          org.billing_enabled.should == false
          req = Yajl::Encoder.encode(:billing_enabled => true)
          put "/v2/organizations/#{org.guid}", req, admin_headers
          last_response.status.should == 201
          decoded_response["entity"]["billing_enabled"].should == true
          org.refresh
          org.billing_enabled.should == true
        end
      end

      describe "org admins" do
        it "should not be allowed to set billing_enabled flag to true" do
          org.billing_enabled.should == false
          req = Yajl::Encoder.encode(:billing_enabled => true)
          put "/v2/organizations/#{org.guid}", req, org_admin_headers
          last_response.status.should == 400
          org.refresh
          org.billing_enabled.should == false
        end

        it "should not be allowed to set billing_enabled flag to false" do
          org.billing_enabled = true
          org.save(:validate => false)
          req = Yajl::Encoder.encode(:billing_enabled => false)
          put "/v2/organizations/#{org.guid}", req, org_admin_headers
          last_response.status.should == 400
          org.refresh
          org.billing_enabled.should == true
        end
      end
    end


    describe "updating the 'can_access_non_public_plans' field" do
      let(:non_admin_headers) { headers_for(Models::User.make(:admin => false)) }

      it "can be updated by cf admins" do
        req = Yajl::Encoder.encode(:can_access_non_public_plans => true)
        expect {
          put "/v2/organizations/#{org.guid}", req, admin_headers
        }.to change { org.reload.can_access_non_public_plans }.to(true)
        last_response.status.should == 201
      end

      it "cannot be updated by people who aren't cf-admins" do
        req = Yajl::Encoder.encode(:can_access_non_public_plans => true)
        expect {
          put "/v2/organizations/#{org.guid}", req, non_admin_headers
        }.not_to change { org.reload.can_access_non_public_plans }.from(false)
        last_response.status.should == 403
      end
    end

    describe "quota definition" do
      let(:org_admin_headers) do
        user = Models::User.make
        org.add_user(user)
        org.add_manager(user)
        headers_for(user)
      end

      let(:quota_definition) do
        Models::QuotaDefinition.make
      end

      let(:update_request) do
        Yajl::Encoder.encode(:quota_definition_guid => quota_definition.guid)
      end

      describe "cf admins" do
        it "should be allowed to set the quota definition" do
          put "/v2/organizations/#{org.guid}", update_request, admin_headers
          last_response.status.should == 201
          org.refresh
          org.quota_definition.should == quota_definition
        end
      end

      describe "org admins" do
        it "should not be allowed to set the quota definition" do
          orig_quota_definition = org.quota_definition
          put "/v2/organizations/#{org.guid}", update_request, org_admin_headers
          last_response.status.should == 400
          org.refresh
          org.quota_definition.should == orig_quota_definition
        end
      end
    end
  end
end<|MERGE_RESOLUTION|>--- conflicted
+++ resolved
@@ -5,37 +5,16 @@
 module VCAP::CloudController
   describe VCAP::CloudController::Organization do
     let(:org) { Models::Organization.make }
-<<<<<<< HEAD
+
     include_examples "uaa authenticated api", path: "/v2/organizations"
-    include_examples "querying objects", path: "/v2/organizations", model: Models::Organization, queryable_attributes: %w(name)
+    include_examples "querying objects", path: "/v2/organizations", model: Models::Organization, queryable_attributes: %w(name), ci_attributes: %w(name)
     include_examples "enumerating objects", path: "/v2/organizations", model: Models::Organization
     include_examples "reading a valid object", path: "/v2/organizations", model: Models::Organization, basic_attributes: %w(name)
     include_examples "operations on an invalid object", path: "/v2/organizations"
-    include_examples "creating and updating", path: "/v2/organizations", model: Models::Organization, required_attributes: %w(name), unique_attributes: %w(name), extra_attributes: []
+    include_examples "creating and updating", path: "/v2/organizations", model: Models::Organization, required_attributes: %w(name), unique_attributes: %w(name), ci_attributes: %w(name), extra_attributes: []
     include_examples "deleting a valid object", path: "/v2/organizations", model: Models::Organization,
       one_to_many_collection_ids: {:spaces => lambda { |org| Models::Space.make(:organization => org) }},
       one_to_many_collection_ids_without_url: {
-=======
-    let(:admin_headers) { headers_for(Models::User.make(:admin => true)) }
-
-    it_behaves_like "a CloudController API", {
-      :path                => "/v2/organizations",
-      :model               => Models::Organization,
-      :basic_attributes    => :name,
-      :required_attributes => :name,
-      :unique_attributes   => :name,
-      :queryable_attributes => :name,
-      :ci_attributes       =>  :name,
-      :many_to_many_collection_ids => {
-        :users    => lambda { |org| Models::User.make },
-        :managers => lambda { |org| Models::User.make },
-        :billing_managers => lambda { |org| Models::User.make }
-      },
-      :one_to_many_collection_ids  => {
-        :spaces => lambda { |org| Models::Space.make(:organization => org) }
-      },
-      :one_to_many_collection_ids_without_url => {
->>>>>>> 8c9e7ace
         :service_instances => lambda { |org|
           space = Models::Space.make(:organization => org)
           Models::ServiceInstance.make(:space => space)
