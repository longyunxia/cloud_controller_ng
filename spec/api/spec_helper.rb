--- conflicted
+++ resolved
@@ -41,31 +41,20 @@
     opts = { :email => Sham.email,
              :https => false}.merge(opts)
 
-    user_token = nil
     headers = {}
-    pkey = opts[:signing_key] || config[:uaa][:signing_key]
     token_coder = CF::UAA::TokenCoder.new(:audience_ids => config[:uaa][:resource_id],
                                           :skey => config[:uaa][:symmetric_secret],
-<<<<<<< HEAD
                                           :pkey => nil)
-    if user.nil?
-      scope = []
-      scope << 'cloud_controller.admin' if opts[:admin_scope]
-      user_token = token_coder.encode('scope' => scope)
-    else
-      user_token = token_coder.encode(:user_id => user.guid,
-                                      :email => opts[:email])
-=======
-                                          :pkey => pkey)
-    unless user.nil?
-      user_token = token_coder.encode({:user_id => user.guid,
-                                       :email => opts[:email]},
-                                      pkey ? 'RS256' : 'HS256')
+
+    if user || opts[:admin_scope]
+      user_token = token_coder.encode(
+        :user_id => user ? user.guid : 123,
+        :email => opts[:email],
+        :scope => opts[:admin_scope] ? %w[cloud_controller.admin] : []
+      )
+
       headers["HTTP_AUTHORIZATION"] = "bearer #{user_token}"
->>>>>>> 3f3d12ec
     end
-
-    headers["HTTP_AUTHORIZATION"] = "bearer #{user_token}" if user_token
 
     # FIXME: what is the story here?
     # headers["HTTP_PROXY_USER"]    = proxy_user.id if proxy_user
