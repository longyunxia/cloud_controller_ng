# Copyright (c) 2009-2012 VMware, Inc.

require "spec_helper"

module VCAP::CloudController
  describe VCAP::CloudController::DeaClient do
<<<<<<< HEAD
    let(:app) { Models::App.make }
    let(:message_bus) { double(:message_bus) }
    let(:dea_pool) { double(:dea_pool) }
    let(:number_service_instances) { 3 }
    let(:schemata_droplet_response) { Schemata::Dea.mock_find_droplet_response }

    before do
      Models::ServiceBinding.any_instance.stub(:bind_on_gateway)

      number_service_instances.times do
        instance = Models::ServiceInstance.make(:space => app.space)
        binding = Models::ServiceBinding.make(:app => app,
=======
    include RSpec::Mocks::ExampleMethods # for double

    before(:all) do
      @app = Models::App.make
      @message_bus = double(:message_bus)
      @dea_pool = double(:dea_pool)

      NUM_SVC_INSTANCES.times do
        instance = Models::ServiceInstance.make(:space => @app.space)
        binding = Models::ServiceBinding.make(:app => @app,
>>>>>>> 959fa581
                                              :service_instance => instance)
        @app.add_service_binding(binding)
      end
<<<<<<< HEAD
      DeaClient.configure(config, message_bus, dea_pool)
    end

    after { Models::ServiceBinding.any_instance.unstub(:bind_on_gateway) }
=======
    end

    before(:each) do
      DeaClient.configure(config, @message_bus, @dea_pool)
    end

    describe "start_app_message" do
      NUM_SVC_INSTANCES = 3

      it "should return a serialized dea message" do
        res = DeaClient.send(:start_app_message, @app)
        res.should be_kind_of(Hash)
        res[:droplet].should == @app.guid
        res[:runtime_info].should be_kind_of(Hash)
        res[:runtime_info].should have_key(:name)
        res[:services].should be_kind_of(Array)
        res[:services].count.should == NUM_SVC_INSTANCES
        res[:services].first.should be_kind_of(Hash)
        res[:limits].should be_kind_of(Hash)
        res[:env].should be_kind_of(Array)
        res[:console].should == false
      end

      context "with an app enabled for console support" do
        it "should enable console in the start message" do
          @app.update(:console => true)
          res = DeaClient.send(:start_app_message, @app)
          res[:console].should == true
        end
      end
    end
>>>>>>> 959fa581

    describe "update_uris" do
      it "does not update deas if app isn't staged" do
        @app.update(:package_state => "PENDING")
        @message_bus.should_not_receive(:publish)
        DeaClient.update_uris(@app)
      end

      it "sends a dea update message" do
        @app.update(:package_state => "STAGED")
        @message_bus.should_receive(:publish).with(
          "dea.update",
          json_match(
            hash_including(
              # XXX: change this to actual URLs from user once we do it
              "droplet"   => app.guid,
              "uris"      => app.uris,
              "V1" => {
                "droplet" => app.guid,
                "uris"    => app.uris
              }
            )
          ),
        )
<<<<<<< HEAD
        DeaClient.update_uris(app)
      end
    end

    describe "#start_instances_with_message" do
      let(:indices) { [1] }
      let(:message_override) { {} }
      let(:start_instances) do
        with_em_and_thread do
          DeaClient.start_instances_with_message(app, indices, message_override)
        end
      end

      subject { start_instances }

      context "when there is a dea id" do
        before { dea_pool.should_receive(:find_dea) { "abc" } }

        it "should send a start messages to deas with message override" do
          #app.instances = 2

          message_bus.should_receive(:publish).with(
              "dea.abc.start",
              json_match(hash_including("V1"))
          )
          subject
        end

        describe "the basic start app fields" do
          subject do
            return_json = nil
            message_bus.stub(:publish).with(any_args) { |_, json| return_json = json }
            start_instances
            Yajl::Parser.parse(return_json)
          end

          it { should be_kind_of Hash }
          its(['droplet']) { should eq app.guid }
          its(['runtime_info']) { should be_kind_of Hash }
          its(['runtime_info']) { should have_key 'name' }
          its(['limits']) { should be_kind_of Hash }
          its(['env']) { should be_kind_of Array }
          its(['console']) { should eq false }
          its(['services']) { should be_kind_of Array }

          it 'has all the services in the hash' do
            expect(subject['services'].count).to eq number_service_instances
          end

          it 'each services is a hash' do
            expect(subject['services'].first).to be_kind_of Hash
          end

          context "with an app enabled for console support" do
            before { app.update(:console => true) }
            its(['console']) { should eq true }
          end
        end

        context 'when there is a message override' do
          let(:message_override) { {'name' => "bar"} }

          it "merges the message override into the message" do
            message_bus.should_receive(:publish).with(anything, json_match(hash_including(message_override)))
            subject
=======
          DeaClient.update_uris(@app)
      end
    end

    describe "start_instances_with_message" do
      it "should send a start messages to deas with message override" do
        @app.instances = 2

        @dea_pool.should_receive(:find_dea).and_return("abc")
        @message_bus.should_receive(:publish).with(
          "dea.abc.start",
          json_match(
            hash_including(
              "foo"   => "bar",
              "index" => 1,
            )
          ),
        )
          with_em_and_thread do
            DeaClient.start_instances_with_message(@app, [1], :foo => "bar")
>>>>>>> 959fa581
          end
        end
      end

      context 'when there are multiple indices' do
        let(:indices) { [0, 1, 2] }

        it "creates a message for each index" do
          dea_pool.should_receive(:find_dea).exactly(indices.size).times { "abc" }
          message_bus.should_receive(:publish).exactly(indices.size).times
          subject
        end
      end

      context "when there is no dea id" do
        let(:logger) { mock("Logger Mock") }

        before do
          dea_pool.stub(:find_dea) { nil }
          DeaClient.stub(:logger) { logger }
        end

        it "logs an error message" do
          logger.should_receive(:error).with /no resources/
          subject
        end
      end
    end

    describe "start" do
      it "should send start messages to deas" do
        @app.instances = 2
        @dea_pool.should_receive(:find_dea).and_return("abc")
        @dea_pool.should_receive(:find_dea).and_return("def")
        @message_bus.should_receive(:publish).with("dea.abc.start", kind_of(String))
        @message_bus.should_receive(:publish).with("dea.def.start", kind_of(String))
        with_em_and_thread do
          DeaClient.start(@app)
        end
      end

      it "sends a dea start message that includes cc_partition" do
        config_override(
          :cc_partition => "ngFTW",
        )
        DeaClient.configure(config, @message_bus, @dea_pool)

        @app.instances = 1
        @dea_pool.should_receive(:find_dea).and_return("abc")
        @message_bus.should_receive(:publish).with("dea.abc.start", anything) do |_, json|
          Yajl::Parser.parse(json).should include("cc_partition" => "ngFTW")
        end

        with_em_and_thread do
          DeaClient.start(@app)
        end
      end
    end

    describe "stop_indices" do
      it "should send stop messages to deas" do
        @app.instances = 3
        @message_bus.should_receive(:publish).with(
          "dea.stop",
          json_match(
            hash_including(
<<<<<<< HEAD
              "droplet"   => app.guid,
              "version"   => app.version,
=======
              "droplet"   => @app.guid,
>>>>>>> 959fa581
              "indices"   => [0, 2],
              "V1"        => {
                "droplet" => app.guid,
                "version" => app.version,
                "indices" => [0, 2]
              }
            )
          ),
        )
          with_em_and_thread do
            DeaClient.stop_indices(@app, [0,2])
          end
      end
    end

    describe "stop_instances" do
      it "should send stop messages to deas" do
        @app.instances = 3
        @message_bus.should_receive(:publish).with(
          "dea.stop",
          json_match(
            hash_including(
<<<<<<< HEAD
              "droplet"     => app.guid,
              "instances"   => ["a", "b"],
              "V1" => {
                "droplet"   => app.guid,
                "instances" => ["a", "b"]
              }
=======
              "droplet"   => @app.guid,
              "instances"   => ["a", "b"]
>>>>>>> 959fa581
            )
          ),
        ) do |_, payload|
          Yajl::Parser.parse(payload).should_not include("version")
        end
          with_em_and_thread do
            DeaClient.stop_instances(@app, ["a", "b"])
          end
      end
    end

    describe "stop" do
      it "should send a stop messages to deas" do
<<<<<<< HEAD
        app.instances = 2
        message_bus.should_receive(:publish).with(
          "dea.stop",
            json_match(
              hash_including(
                "droplet" => app.guid,
                "V1" => {
                  "droplet" => app.guid
                }
            )
          )
        )

=======
        @app.instances = 2
        @message_bus.should_receive(:publish).with("dea.stop", kind_of(String))
>>>>>>> 959fa581
        with_em_and_thread do
          DeaClient.stop(@app)
        end
      end
    end

    describe "find_specific_instance" do
      it "should find a specific instance" do
<<<<<<< HEAD
        app.should_receive(:guid).and_return("1")

        instance_message = Schemata::Dea.mock_find_droplet_response
        instance_json = instance_message.encode

        request_hash = { :droplet => "1", :version => "version-1" }
        encoded = Yajl::Encoder.encode(
          { "V1" => request_hash, "min_version" => 1 }.merge(request_hash)
        )

        message_bus.should_receive(:request).
=======
        @app.should_receive(:guid).and_return(1)

        instance_json = "\"instance\""
        encoded = Yajl::Encoder.encode({"droplet" => 1, "other_opt" => "value"})
        @message_bus.should_receive(:request).
>>>>>>> 959fa581
          with("dea.find.droplet", encoded, {:timeout=>2}).
          and_return([instance_json])

        with_em_and_thread do
<<<<<<< HEAD
          DeaClient.find_specific_instance(app, :version => request_hash[:version])
          .contents.should == instance_message.contents
=======
          DeaClient.find_specific_instance(@app, { :other_opt => "value" })
          .should == "instance"
>>>>>>> 959fa581
        end
      end
    end

    describe "find_instances" do
      it "should use specified message options" do
<<<<<<< HEAD
        app.should_receive(:guid).and_return("1")
        app.should_receive(:instances).and_return(2)

        instance_message = Schemata::Dea.mock_find_droplet_response
        instance_json = instance_message.encode

        request_hash = { :droplet => "1", :states => ["RUNNING"] }
        encoded = Yajl::Encoder.encode(
          { "V1" => request_hash, "min_version" => 1 }.merge(request_hash)
        )

        message_bus.should_receive(:request).
=======
        @app.should_receive(:guid).and_return(1)
        @app.should_receive(:instances).and_return(2)

        instance_json = "\"instance\""
        encoded = Yajl::Encoder.encode({
          "droplet" => 1,
          "other_opt_0" => "value_0",
          "other_opt_1" => "value_1",
        })
        @message_bus.should_receive(:request).
>>>>>>> 959fa581
          with("dea.find.droplet", encoded, { :expected => 2, :timeout => 2 }).
          and_return([instance_json, instance_json])

        message_options = {
          :states => ["RUNNING"]
        }

        with_em_and_thread do
<<<<<<< HEAD
          DeaClient.find_instances(app, message_options).each do |instance|
            instance.contents.should == instance_message.contents
          end
=======
          DeaClient.find_instances(@app, message_options).
            should == ["instance", "instance"]
>>>>>>> 959fa581
        end
      end

      it "should use default values for expected instances and timeout if none are specified" do
<<<<<<< HEAD
        app.should_receive(:guid).and_return("1")
        app.should_receive(:instances).and_return(2)

        instance_message = Schemata::Dea.mock_find_droplet_response
        instance_json = instance_message.encode

        request_hash = { :droplet => "1" }
        encoded = Yajl::Encoder.encode(
          { "V1" => request_hash, "min_version" => 1 }.merge(request_hash)
        )

        message_bus.should_receive(:request).
=======
        @app.should_receive(:guid).and_return(1)
        @app.should_receive(:instances).and_return(2)

        instance_json = "\"instance\""
        encoded = Yajl::Encoder.encode({ "droplet" => 1 })
        @message_bus.should_receive(:request).
>>>>>>> 959fa581
          with("dea.find.droplet", encoded, { :expected => 2, :timeout => 2 }).
          and_return([instance_json, instance_json])

        with_em_and_thread do
<<<<<<< HEAD
          DeaClient.find_instances(app).each do |instance|
            instance.contents.should == instance_message.contents
          end
=======
          DeaClient.find_instances(@app).
            should == ["instance", "instance"]
>>>>>>> 959fa581
        end
      end

      it "should use the specified values for expected instances and timeout" do
<<<<<<< HEAD
        app.should_receive(:guid).and_return("1")

        instance_message = Schemata::Dea.mock_find_droplet_response
        instance_json = instance_message.encode

        request_hash = { "droplet" => "1", "indices" => [0, 1] }
        encoded = Yajl::Encoder.encode(
          { "V1" => request_hash, "min_version" => 1}.merge(request_hash)
        )

        message_bus.should_receive(:request).
=======
        @app.should_receive(:guid).and_return(1)

        instance_json = "\"instance\""
        encoded = Yajl::Encoder.encode({ "droplet" => 1, "other_opt" => "value" })
        @message_bus.should_receive(:request).
>>>>>>> 959fa581
          with("dea.find.droplet", encoded, { :expected => 5, :timeout => 10 }).
          and_return([instance_json, instance_json])

        with_em_and_thread do
<<<<<<< HEAD
          DeaClient.find_instances(app, { :indices => [0, 1] },
=======
          DeaClient.find_instances(@app, { :other_opt => "value" },
>>>>>>> 959fa581
                                   { :expected => 5, :timeout => 10 }).
                                   each do |instance|
            instance.contents.should == instance_message.contents
          end
        end
      end
    end

    describe "get_file_uri_for_instance" do
      include Errors

<<<<<<< HEAD
      it "returns the file uri if the required instance is found via DEA v1" do
        app.instances = 2
        app.should_receive(:stopped?).once.and_return(false)
        schemata_droplet_response.file_uri_v2 = nil
=======
      it "should raise an error if the app is in stopped state" do
        @app.should_receive(:stopped?).once.and_return(true)
>>>>>>> 959fa581

        message_bus.should_receive(:request).with(
            "dea.find.droplet",
            json_match(hash_including("V1" => anything, "min_version" => 1)),
            {:timeout =>2}
        ).and_return([schemata_droplet_response.encode])

        with_em_and_thread do
<<<<<<< HEAD
          result = DeaClient.get_file_uri_for_instance(app, "test", 1)
          expect(result.file_uri_v1).to match /#{schemata_droplet_response.file_uri}\/.+?\/test/
          expect(result.file_uri_v2).to be_nil
          expect(result.credentials).to eq schemata_droplet_response.credentials
        end
      end

      it "should return both file_uri_v2 and file_uri_v1 from DEA v2" do
        app.instances = 2
        app.should_receive(:stopped?).once.and_return(false)
=======
          expect {
            DeaClient.get_file_uri_for_instance(@app, path, instance)
          }.to raise_error { |error|
            error.should be_an_instance_of Errors::FileError

            msg = "File error: Request failed for app: #{@app.name}"
            msg << " path: #{path} as the app is in stopped state."

            error.message.should == msg
          }
        end
      end

      it "should raise an error if the instance is out of range" do
        @app.instances = 5
>>>>>>> 959fa581

        message_bus.should_receive(:request).with(
            "dea.find.droplet",
            json_match(hash_including("V1" => anything, "min_version" => 1)),
            {:timeout =>2}
        ).and_return([schemata_droplet_response.encode])

        with_em_and_thread do
<<<<<<< HEAD
          result = DeaClient.get_file_uri_for_instance(app, "test", 1)
          expect(result.file_uri_v1).to match /#{schemata_droplet_response.file_uri}\/.+?\/test/
          expect(result.file_uri_v2).to eq schemata_droplet_response.file_uri_v2
          expect(result.credentials).to eq schemata_droplet_response.credentials
        end
      end

      context 'when an error occurs' do
        it "should raise an error if the app is in stopped state" do
          app.instances = 1
          app.should_receive(:stopped?).and_return(true)

          instance = 0
          path = "test"
=======
          expect {
            DeaClient.get_file_uri_for_instance(@app, path, instance)
          }.to raise_error { |error|
            error.should be_an_instance_of Errors::FileError

            msg = "File error: Request failed for app: #{@app.name}"
            msg << ", instance: #{instance} and path: #{path} as the instance is"
            msg << " out of range."

            error.message.should == msg
          }
        end
      end

      it "should return the file uri if the required instance is found via DEA v1" do
        @app.instances = 2
        @app.should_receive(:stopped?).once.and_return(false)

        instance = 1
        path = "test"

        search_options = {
          :indices => [instance],
          :states => [:STARTING, :RUNNING, :CRASHED],
          :version => @app.version,
          :path => "test",
        }
>>>>>>> 959fa581

          with_em_and_thread do
            expect {
              DeaClient.get_file_uri_for_instance(app, path, instance)
            }.to raise_error { |error|
              error.should be_an_instance_of Errors::FileError

<<<<<<< HEAD
              msg = "File error: Request failed for app: #{app.name}"
              msg << " path: #{path} as the app is in stopped state."

              expect(error.message).to eq msg
            }
          end
        end
=======
        DeaClient.should_receive(:find_specific_instance).
          with(@app, search_options).and_return(instance_found)

        with_em_and_thread do
          result = DeaClient.get_file_uri_for_instance(@app, path, instance)
          result.file_uri_v1.should == "http://1.2.3.4/staged/test"
          result.file_uri_v2.should be_nil
          result.credentials.should == ["username", "password"]
        end
      end

      it "should return both file_uri_v2 and file_uri_v1 from DEA v2" do
        @app.instances = 2
        @app.should_receive(:stopped?).once.and_return(false)
>>>>>>> 959fa581

        it "should raise an error if the instance is out of range" do
          app.instances = 5

<<<<<<< HEAD
          instance = 10
          path = "test"
=======
        search_options = {
          :indices => [instance],
          :states => [:STARTING, :RUNNING, :CRASHED],
          :version => @app.version,
          :path => "test",
        }
>>>>>>> 959fa581

          with_em_and_thread do
            expect {
              DeaClient.get_file_uri_for_instance(app, path, instance)
            }.to raise_error { |error|
              error.should be_an_instance_of Errors::FileError

<<<<<<< HEAD
              msg = "File error: Request failed for app: #{app.name}"
              msg << ", instance: #{instance} and path: #{path} as the instance is"
              msg << " out of range."

              expect(error.message).to eq msg
            }
          end
=======
        DeaClient.should_receive(:find_specific_instance).
            with(@app, search_options).and_return(instance_found)

        with_em_and_thread do
          info = DeaClient.get_file_uri_for_instance(@app, path, instance)
          info.file_uri_v2.should == "file_uri_v2"
          info.file_uri_v1.should == "http://1.2.3.4/staged/test"
          info.credentials.should == ["username", "password"]
>>>>>>> 959fa581
        end

<<<<<<< HEAD
        it "should raise an error if the instance is not found" do
          app.instances = 2
          app.should_receive(:stopped?).once.and_return(false)
=======
      it "should raise an error if the instance is not found" do
        @app.instances = 2
        @app.should_receive(:stopped?).once.and_return(false)
>>>>>>> 959fa581

          instance = 1
          path = "test"

<<<<<<< HEAD
          message_bus.should_receive(:request).with(any_args).and_return([])

          with_em_and_thread do
            expect {
              DeaClient.get_file_uri_for_instance(app, path, instance)
            }.to raise_error { |error|
              error.should be_an_instance_of Errors::FileError

              msg = "File error: Request failed for app: #{app.name}"
              msg << ", instance: #{instance} and path: #{path} as the instance is"
              msg << " not found."
=======
        search_options = {
          :indices => [instance],
          :states => [:STARTING, :RUNNING, :CRASHED],
          :version => @app.version,
          :path => "test",
        }

        DeaClient.should_receive(:find_specific_instance).
            with(@app, search_options).and_return(nil)

        with_em_and_thread do
          expect {
            DeaClient.get_file_uri_for_instance(@app, path, instance)
          }.to raise_error { |error|
            error.should be_an_instance_of Errors::FileError

            msg = "File error: Request failed for app: #{@app.name}"
            msg << ", instance: #{instance} and path: #{path} as the instance is"
            msg << " not found."
>>>>>>> 959fa581

              error.message.should == msg
            }
          end
        end
      end
    end

    describe "get_file_uri_for_instance_id" do
      include Errors

      it "should raise an error if the app is in stopped state" do
        @app.should_receive(:stopped?).once.and_return(true)

        instance_id = "abcdef"
        path = "test"

        with_em_and_thread do
          expect {
            DeaClient.get_file_uri_for_instance_id(@app, path, instance_id)
          }.to raise_error { |error|
            error.should be_an_instance_of Errors::FileError

            msg = "File error: Request failed for app: #{@app.name}"
            msg << " path: #{path} as the app is in stopped state."

            error.message.should == msg
          }
        end
      end

      it "should return the file uri if the required instance is found via DEA v1" do
        @app.instances = 2
        @app.should_receive(:stopped?).once.and_return(false)

<<<<<<< HEAD
        schemata_droplet_response.file_uri_v2 = nil
        message_bus.should_receive(:request).with(
            "dea.find.droplet",
            json_match(hash_including("V1" => anything, "min_version" => 1)),
            {:timeout =>2}
        ).and_return([schemata_droplet_response.encode])

        with_em_and_thread do
          result = DeaClient.get_file_uri_for_instance_id(app, "test", "abcdef")
          expect(result.file_uri_v1).to match /#{schemata_droplet_response.file_uri}\/.+?\/test/
          expect(result.file_uri_v2).to be_nil
          expect(result.credentials).to eq schemata_droplet_response.credentials
=======
        instance_id = "abcdef"
        path = "test"

        search_options = {
          :instance_ids => [instance_id],
          :states => [:STARTING, :RUNNING, :CRASHED],
          :path => "test",
        }

        instance_found = {
          :file_uri => "http://1.2.3.4/",
          :staged => "staged",
          :credentials => ["username", "password"],
        }

        DeaClient.should_receive(:find_specific_instance).
          with(@app, search_options).and_return(instance_found)

        with_em_and_thread do
          result = DeaClient.get_file_uri_for_instance_id(@app, path, instance_id)
          result.file_uri_v1.should == "http://1.2.3.4/staged/test"
          result.file_uri_v2.should be_nil
          result.credentials.should == ["username", "password"]
>>>>>>> 959fa581
        end
      end

      it "should return both file_uri_v2 and file_uri_v1 from DEA v2" do
        @app.instances = 2
        @app.should_receive(:stopped?).once.and_return(false)

<<<<<<< HEAD
        message_bus.should_receive(:request).with(
            "dea.find.droplet",
            json_match(hash_including("V1" => anything, "min_version" => 1)),
            {:timeout =>2}
        ).and_return([schemata_droplet_response.encode])

        with_em_and_thread do
          result = DeaClient.get_file_uri_for_instance_id(app, "test", "abcdef")
          expect(result.file_uri_v1).to match /#{schemata_droplet_response.file_uri}\/.+\/test/
          expect(result.file_uri_v2).to eq schemata_droplet_response.file_uri_v2
          expect(result.credentials).to eq schemata_droplet_response.credentials
=======
        instance_id = "abcdef"
        path = "test"

        search_options = {
          :instance_ids => [instance_id],
          :states => [:STARTING, :RUNNING, :CRASHED],
          :path => "test",
        }

        instance_found = {
          :file_uri_v2 => "file_uri_v2",
          :file_uri => "http://1.2.3.4/",
          :staged => "staged",
          :credentials => ["username", "password"],
        }

        DeaClient.should_receive(:find_specific_instance).
            with(@app, search_options).and_return(instance_found)

        with_em_and_thread do
          info = DeaClient.get_file_uri_for_instance_id(@app, path, instance_id)
          info.file_uri_v2.should == "file_uri_v2"
          info.file_uri_v1.should == "http://1.2.3.4/staged/test"
          info.credentials.should == ["username", "password"]
>>>>>>> 959fa581
        end
      end

      it "should raise an error if the instance_id is not found" do
        @app.instances = 2
        @app.should_receive(:stopped?).once.and_return(false)

<<<<<<< HEAD
        message_bus.should_receive(:request).with(any_args).and_return([])

        with_em_and_thread do
          expect {
            DeaClient.get_file_uri_for_instance_id(app, "test", "abcdef")
          }.to raise_error { |error|
            error.should be_an_instance_of Errors::FileError

            msg = "File error: Request failed for app: #{app.name}"
            msg << ", instance_id: #{"abcdef"} and path: #{"test"} as the instance_id is"
=======
        instance_id = "abcdef"
        path = "test"

        search_options = {
          :instance_ids => [instance_id],
          :states => [:STARTING, :RUNNING, :CRASHED],
          :path => "test",
        }

        DeaClient.should_receive(:find_specific_instance).
            with(@app, search_options).and_return(nil)

        with_em_and_thread do
          expect {
            DeaClient.get_file_uri_for_instance_id(@app, path, instance_id)
          }.to raise_error { |error|
            error.should be_an_instance_of Errors::FileError

            msg = "File error: Request failed for app: #{@app.name}"
            msg << ", instance_id: #{instance_id} and path: #{path} as the instance_id is"
>>>>>>> 959fa581
            msg << " not found."

            error.message.should == msg
          }
        end
      end
    end

    describe "find_stats" do
      include Errors

      it "should raise an error if the app is not allowed to be in stopped state" do
        @app.should_receive(:stopped?).once.and_return(true)

        with_em_and_thread do
          expect {
            DeaClient.find_stats(@app)
          }.to raise_error { |error|
            error.should be_an_instance_of Errors::StatsError

            msg = "Stats error: Request failed for app: #{@app.name}"
            msg << " as the app is in stopped state."

            error.message.should == msg
          }
        end
      end

      it "should return an empty hash if the app is allowed to be in stopped state" do
        @app.should_receive(:stopped?).once.and_return(true)

        with_em_and_thread do
          DeaClient.find_stats(@app, :allow_stopped_state => true).should == {}
        end
      end

      it "should return the stats for all instances" do
        @app.instances = 2
        @app.should_receive(:stopped?).once.and_return(false)

        search_options = {
          :include_stats => true,
          :states => [:RUNNING],
          :version => @app.version,
        }

        stats = Schemata::Dea.mock_find_droplet_response.stats

        instance_0 = Schemata::Dea.mock_find_droplet_response
        instance_0.index = 0
        instance_0.state = "RUNNING"
        instance_0.stats = stats

        instance_1 = Schemata::Dea.mock_find_droplet_response
        instance_1.index = 1
        instance_1.state = "RUNNING"
        instance_1.stats = stats

        DeaClient.should_receive(:find_instances).
            with(@app, search_options).and_return([instance_0, instance_1])

        with_em_and_thread do
          app_stats = DeaClient.find_stats(@app)
          app_stats.should == {
            0 => {
              :state => "RUNNING",
              :stats => stats,
            },
            1 => {
              :state => "RUNNING",
              :stats => stats,
            },
          }
        end
      end

      it "should return filler stats for instances that have not responded" do
        @app.instances = 2
        @app.should_receive(:stopped?).once.and_return(false)

        search_options = {
          :include_stats => true,
          :states => [:RUNNING],
          :version => @app.version,
        }

        stats = Schemata::Dea.mock_find_droplet_response.stats
        instance = Schemata::Dea.mock_find_droplet_response
        instance.index = 0
        instance.state = "RUNNING"
        instance.stats = stats

        Time.should_receive(:now).once.and_return(1)

        DeaClient.should_receive(:find_instances).
          with(@app, search_options).and_return([instance])

        with_em_and_thread do
          app_stats = DeaClient.find_stats(@app)
          app_stats.should == {
            0 => {
              :state => "RUNNING",
              :stats => stats,
            },
            1 => {
              :state => "DOWN",
              :since => 1,
            },
          }
        end
      end

      it "should return filler stats for instances with out of range indices" do
        @app.instances = 2
        @app.should_receive(:stopped?).once.and_return(false)

        search_options = {
          :include_stats => true,
          :states => [:RUNNING],
          :version => @app.version,
        }

        stats = Schemata::Dea.mock_find_droplet_response.stats
        instance_0 = Schemata::Dea.mock_find_droplet_response
        instance_0.index = -1
        instance_0.state = "RUNNING"
        instance_0.stats = stats

        instance_1 = Schemata::Dea.mock_find_droplet_response
        instance_1.index = 0
        instance_1.state = "RUNNING"
        instance_1.stats = stats

        instance_2 = Schemata::Dea.mock_find_droplet_response
        instance_2.index = 2
        instance_2.state = "RUNNING"
        instance_2.stats = stats

        Time.should_receive(:now).and_return(1)

        DeaClient.should_receive(:find_instances).
          with(@app, search_options).and_return([instance_0,
                                                instance_1,
                                                instance_2])

        with_em_and_thread do
          app_stats = DeaClient.find_stats(@app)
          app_stats.should == {
            0 => {
              :state => "RUNNING",
              :stats => stats,
            },
            1 => {
              :state => "DOWN",
              :since => 1,
            },
          }
        end
      end
    end

    describe "find_all_instances" do
      include Errors

      it "should raise an error if the app is in stopped state" do
        @app.should_receive(:stopped?).once.and_return(true)

        expected_msg = "Instances error: Request failed for app: #{@app.name}"
        expected_msg << " as the app is in stopped state."

        with_em_and_thread do
          expect {
            DeaClient.find_all_instances(@app)
          }.to raise_error(Errors::InstancesError, expected_msg)
        end
      end

      it "should return flapping instances" do
        @app.instances = 2
        @app.should_receive(:stopped?).and_return(false)

        search_options = {
          :state => :FLAPPING,
          :version => @app.version
        }

        flapping_instances = {
          :indices => [
            { :index => 0, :since => 1},
            { :index => 1, :since => 2},
          ],
        }

        HealthManagerClient.should_receive(:find_status).
            with(@app, search_options).and_return(flapping_instances)

        # Should not find starting or running instances if all instances are
        # flapping.
        DeaClient.should_not_receive(:find_instances)

        with_em_and_thread do
          app_instances = DeaClient.find_all_instances(@app)
          app_instances.should == {
            0 => {
              :state => "FLAPPING",
              :since => 1,
            },
            1 => {
              :state => "FLAPPING",
              :since => 2,
            },
          }
        end
      end

      it "should ignore out of range indices of flapping instances" do
        @app.instances = 2
        @app.should_receive(:stopped?).and_return(false)

        search_options = {
          :state => :FLAPPING,
          :version => @app.version,
        }

        flapping_instances = {
          :indices => [
            { :index => -1, :since => 1 },  # -1 is out of range.
            { :index => 2, :since => 2 },  # 2 is out of range.
          ],
        }

        HealthManagerClient.should_receive(:find_status).
            with(@app, search_options).and_return(flapping_instances)

        search_options = {
          :states => [:STARTING, :RUNNING],
          :version => @app.version,
        }

        DeaClient.should_receive(:find_instances).
          with(@app, search_options, { :expected => 2 }).
          and_return([])

        Time.should_receive(:now).twice.and_return(1)

        with_em_and_thread do
          app_instances = DeaClient.find_all_instances(@app)
          app_instances.should == {
            0 => {
              :state => "DOWN",
              :since => 1,
            },
            1 => {
              :state => "DOWN",
              :since => 1,
            },
          }
        end
      end

      it "should return starting or running instances" do
        @app.instances = 3
        @app.should_receive(:stopped?).and_return(false)

        search_options = {
          :state => :FLAPPING,
          :version => @app.version,
        }

        flapping_instances = {
          :indices => [
            { :index => 0, :since => 1 },
          ],
        }

        HealthManagerClient.should_receive(:find_status).
          with(@app, search_options).and_return(flapping_instances)

        search_options = {
          :states => [:STARTING, :RUNNING],
          :version => @app.version,
        }

        starting_instance = Schemata::Dea.mock_find_droplet_response
        starting_instance.index = 1
        starting_instance.state = "STARTING"
        starting_instance.state_timestamp = 2.0
        starting_instance.debug_ip = "1.2.3.4"
        starting_instance.debug_port = 1001
        starting_instance.console_ip = "1.2.3.5"
        starting_instance.console_port = 1002

        running_instance = Schemata::Dea.mock_find_droplet_response
        running_instance.index = 2
        running_instance.state = "RUNNING"
        running_instance.state_timestamp = 3.0
        running_instance.debug_ip = "2.3.4.5"
        running_instance.debug_port = 2001
        running_instance.console_ip = "2.3.4.6"
        running_instance.console_port = 2002

        DeaClient.should_receive(:find_instances).
          with(@app, search_options, { :expected => 2 }).
          and_return([starting_instance, running_instance])

        with_em_and_thread do
          app_instances = DeaClient.find_all_instances(@app)
          app_instances.should == {
            0 => {
              :state => "FLAPPING",
              :since => 1,
            },
            1 => {
              :state => "STARTING",
              :since => 2,
              :debug_ip => "1.2.3.4",
              :debug_port => 1001,
              :console_ip => "1.2.3.5",
              :console_port => 1002,
            },
            2 => {
              :state => "RUNNING",
              :since => 3,
              :debug_ip => "2.3.4.5",
              :debug_port => 2001,
              :console_ip => "2.3.4.6",
              :console_port => 2002,
            },
          }
        end
      end

      it "should ignore out of range indices of starting or running instances" do
        @app.instances = 2
        @app.should_receive(:stopped?).and_return(false)

        search_options = {
          :state => :FLAPPING,
          :version => @app.version,
        }

        HealthManagerClient.should_receive(:find_status).
          with(@app, search_options)

        search_options = {
          :states => [:STARTING, :RUNNING],
          :version => @app.version,
        }

        starting_instance  = Schemata::Dea.mock_find_droplet_response
        starting_instance.index = -1  # -1 is out of range.
        starting_instance.state_timestamp = 1.0
        starting_instance.debug_ip = "1.2.3.4"
        starting_instance.debug_port = 1001
        starting_instance.console_ip = "1.2.3.5"
        starting_instance.console_port = 1002

        running_instance  = Schemata::Dea.mock_find_droplet_response
        running_instance.index = 2  # 2 is out of range.
        running_instance.state = "RUNNING"
        running_instance.state_timestamp = 2.0
        running_instance.debug_ip = "2.3.4.5"
        running_instance.debug_port = 2001
        running_instance.console_ip = "2.3.4.6"
        running_instance.console_port = 2002

        DeaClient.should_receive(:find_instances).
          with(@app, search_options, { :expected => 2 }).
          and_return([starting_instance, running_instance])

        Time.should_receive(:now).twice.and_return(1)

        with_em_and_thread do
          app_instances = DeaClient.find_all_instances(@app)
          app_instances.should == {
            0 => {
              :state => "DOWN",
              :since => 1,
            },
            1 => {
              :state => "DOWN",
              :since => 1,
            },
          }
        end
      end

      it "should return fillers for instances that have not responded" do
        @app.instances = 2
        @app.should_receive(:stopped?).and_return(false)

        search_options = {
          :state => :FLAPPING,
          :version => @app.version,
        }

        HealthManagerClient.should_receive(:find_status).
          with(@app, search_options)

        search_options = {
          :states => [:STARTING, :RUNNING],
          :version => @app.version,
        }

        DeaClient.should_receive(:find_instances).
          with(@app, search_options, { :expected => 2 }).
          and_return([])

        Time.should_receive(:now).twice.and_return(1)

        with_em_and_thread do
          app_instances = DeaClient.find_all_instances(@app)
          app_instances.should == {
            0 => {
              :state => "DOWN",
              :since => 1,
            },
            1 => {
              :state => "DOWN",
              :since => 1,
            },
          }
        end
      end
    end

    describe "change_running_instances" do
      context "increasing the instance count" do
        it "should issue a start command with extra indices" do
          @dea_pool.should_receive(:find_dea).and_return("abc")
          @dea_pool.should_receive(:find_dea).and_return("def")
          @dea_pool.should_receive(:find_dea).and_return("efg")
          @message_bus.should_receive(:publish).with("dea.abc.start", kind_of(String))
          @message_bus.should_receive(:publish).with("dea.def.start", kind_of(String))
          @message_bus.should_receive(:publish).with("dea.efg.start", kind_of(String))

          @app.instances = 4
          @app.save
          with_em_and_thread do
            DeaClient.change_running_instances(@app, 3)
          end
        end
      end

      context "decreasing the instance count" do
        it "should stop the higher indices" do
          @message_bus.should_receive(:publish).with("dea.stop", kind_of(String))
          @app.instances = 5
          @app.save
          with_em_and_thread do
            DeaClient.change_running_instances(@app, -2)
          end
        end
      end

      context "with no changes" do
        it "should do nothing" do
          @app.instances = 9
          @app.save
          with_em_and_thread do
            DeaClient.change_running_instances(@app, 0)
          end
        end
      end
    end
  end
end<|MERGE_RESOLUTION|>--- conflicted
+++ resolved
@@ -4,8 +4,7 @@
 
 module VCAP::CloudController
   describe VCAP::CloudController::DeaClient do
-<<<<<<< HEAD
-    let(:app) { Models::App.make }
+    let(:app) { Models::App.make(:droplet_hash => "sha") }
     let(:message_bus) { double(:message_bus) }
     let(:dea_pool) { double(:dea_pool) }
     let(:number_service_instances) { 3 }
@@ -17,70 +16,27 @@
       number_service_instances.times do
         instance = Models::ServiceInstance.make(:space => app.space)
         binding = Models::ServiceBinding.make(:app => app,
-=======
-    include RSpec::Mocks::ExampleMethods # for double
-
-    before(:all) do
-      @app = Models::App.make
-      @message_bus = double(:message_bus)
-      @dea_pool = double(:dea_pool)
-
-      NUM_SVC_INSTANCES.times do
-        instance = Models::ServiceInstance.make(:space => @app.space)
-        binding = Models::ServiceBinding.make(:app => @app,
->>>>>>> 959fa581
                                               :service_instance => instance)
-        @app.add_service_binding(binding)
-      end
-<<<<<<< HEAD
+        app.add_service_binding(binding)
+      end
+
       DeaClient.configure(config, message_bus, dea_pool)
     end
 
     after { Models::ServiceBinding.any_instance.unstub(:bind_on_gateway) }
-=======
-    end
-
-    before(:each) do
-      DeaClient.configure(config, @message_bus, @dea_pool)
-    end
-
-    describe "start_app_message" do
-      NUM_SVC_INSTANCES = 3
-
-      it "should return a serialized dea message" do
-        res = DeaClient.send(:start_app_message, @app)
-        res.should be_kind_of(Hash)
-        res[:droplet].should == @app.guid
-        res[:runtime_info].should be_kind_of(Hash)
-        res[:runtime_info].should have_key(:name)
-        res[:services].should be_kind_of(Array)
-        res[:services].count.should == NUM_SVC_INSTANCES
-        res[:services].first.should be_kind_of(Hash)
-        res[:limits].should be_kind_of(Hash)
-        res[:env].should be_kind_of(Array)
-        res[:console].should == false
-      end
-
-      context "with an app enabled for console support" do
-        it "should enable console in the start message" do
-          @app.update(:console => true)
-          res = DeaClient.send(:start_app_message, @app)
-          res[:console].should == true
-        end
-      end
-    end
->>>>>>> 959fa581
 
     describe "update_uris" do
+      subject { DeaClient.update_uris(app) }
+
       it "does not update deas if app isn't staged" do
-        @app.update(:package_state => "PENDING")
-        @message_bus.should_not_receive(:publish)
-        DeaClient.update_uris(@app)
+        app.update(:package_state => "PENDING")
+        message_bus.should_not_receive(:publish)
+        subject
       end
 
       it "sends a dea update message" do
-        @app.update(:package_state => "STAGED")
-        @message_bus.should_receive(:publish).with(
+        app.update(:package_state => "STAGED")
+        message_bus.should_receive(:publish).with(
           "dea.update",
           json_match(
             hash_including(
@@ -94,8 +50,7 @@
             )
           ),
         )
-<<<<<<< HEAD
-        DeaClient.update_uris(app)
+        subject
       end
     end
 
@@ -160,28 +115,6 @@
           it "merges the message override into the message" do
             message_bus.should_receive(:publish).with(anything, json_match(hash_including(message_override)))
             subject
-=======
-          DeaClient.update_uris(@app)
-      end
-    end
-
-    describe "start_instances_with_message" do
-      it "should send a start messages to deas with message override" do
-        @app.instances = 2
-
-        @dea_pool.should_receive(:find_dea).and_return("abc")
-        @message_bus.should_receive(:publish).with(
-          "dea.abc.start",
-          json_match(
-            hash_including(
-              "foo"   => "bar",
-              "index" => 1,
-            )
-          ),
-        )
-          with_em_and_thread do
-            DeaClient.start_instances_with_message(@app, [1], :foo => "bar")
->>>>>>> 959fa581
           end
         end
       end
@@ -213,13 +146,13 @@
 
     describe "start" do
       it "should send start messages to deas" do
-        @app.instances = 2
-        @dea_pool.should_receive(:find_dea).and_return("abc")
-        @dea_pool.should_receive(:find_dea).and_return("def")
-        @message_bus.should_receive(:publish).with("dea.abc.start", kind_of(String))
-        @message_bus.should_receive(:publish).with("dea.def.start", kind_of(String))
-        with_em_and_thread do
-          DeaClient.start(@app)
+        app.instances = 2
+        dea_pool.should_receive(:find_dea).and_return("abc")
+        dea_pool.should_receive(:find_dea).and_return("def")
+        message_bus.should_receive(:publish).with("dea.abc.start", kind_of(String))
+        message_bus.should_receive(:publish).with("dea.def.start", kind_of(String))
+        with_em_and_thread do
+          DeaClient.start(app)
         end
       end
 
@@ -227,33 +160,29 @@
         config_override(
           :cc_partition => "ngFTW",
         )
-        DeaClient.configure(config, @message_bus, @dea_pool)
-
-        @app.instances = 1
-        @dea_pool.should_receive(:find_dea).and_return("abc")
-        @message_bus.should_receive(:publish).with("dea.abc.start", anything) do |_, json|
+        DeaClient.configure(config, message_bus, dea_pool)
+
+        app.instances = 1
+        dea_pool.should_receive(:find_dea).and_return("abc")
+        message_bus.should_receive(:publish).with("dea.abc.start", anything) do |_, json|
           Yajl::Parser.parse(json).should include("cc_partition" => "ngFTW")
         end
 
         with_em_and_thread do
-          DeaClient.start(@app)
+          DeaClient.start(app)
         end
       end
     end
 
     describe "stop_indices" do
       it "should send stop messages to deas" do
-        @app.instances = 3
-        @message_bus.should_receive(:publish).with(
+        app.instances = 3
+        message_bus.should_receive(:publish).with(
           "dea.stop",
           json_match(
             hash_including(
-<<<<<<< HEAD
               "droplet"   => app.guid,
               "version"   => app.version,
-=======
-              "droplet"   => @app.guid,
->>>>>>> 959fa581
               "indices"   => [0, 2],
               "V1"        => {
                 "droplet" => app.guid,
@@ -264,43 +193,37 @@
           ),
         )
           with_em_and_thread do
-            DeaClient.stop_indices(@app, [0,2])
+            DeaClient.stop_indices(app, [0,2])
           end
       end
     end
 
     describe "stop_instances" do
       it "should send stop messages to deas" do
-        @app.instances = 3
-        @message_bus.should_receive(:publish).with(
+        app.instances = 3
+        message_bus.should_receive(:publish).with(
           "dea.stop",
           json_match(
             hash_including(
-<<<<<<< HEAD
-              "droplet"     => app.guid,
+              "droplet"   => app.guid,
               "instances"   => ["a", "b"],
               "V1" => {
-                "droplet"   => app.guid,
-                "instances" => ["a", "b"]
+                  "droplet"   => app.guid,
+                  "instances" => ["a", "b"]
               }
-=======
-              "droplet"   => @app.guid,
-              "instances"   => ["a", "b"]
->>>>>>> 959fa581
             )
           ),
         ) do |_, payload|
           Yajl::Parser.parse(payload).should_not include("version")
         end
           with_em_and_thread do
-            DeaClient.stop_instances(@app, ["a", "b"])
+            DeaClient.stop_instances(app, ["a", "b"])
           end
       end
     end
 
     describe "stop" do
       it "should send a stop messages to deas" do
-<<<<<<< HEAD
         app.instances = 2
         message_bus.should_receive(:publish).with(
           "dea.stop",
@@ -314,19 +237,14 @@
           )
         )
 
-=======
-        @app.instances = 2
-        @message_bus.should_receive(:publish).with("dea.stop", kind_of(String))
->>>>>>> 959fa581
-        with_em_and_thread do
-          DeaClient.stop(@app)
+        with_em_and_thread do
+          DeaClient.stop(app)
         end
       end
     end
 
     describe "find_specific_instance" do
       it "should find a specific instance" do
-<<<<<<< HEAD
         app.should_receive(:guid).and_return("1")
 
         instance_message = Schemata::Dea.mock_find_droplet_response
@@ -338,31 +256,18 @@
         )
 
         message_bus.should_receive(:request).
-=======
-        @app.should_receive(:guid).and_return(1)
-
-        instance_json = "\"instance\""
-        encoded = Yajl::Encoder.encode({"droplet" => 1, "other_opt" => "value"})
-        @message_bus.should_receive(:request).
->>>>>>> 959fa581
           with("dea.find.droplet", encoded, {:timeout=>2}).
           and_return([instance_json])
 
         with_em_and_thread do
-<<<<<<< HEAD
           DeaClient.find_specific_instance(app, :version => request_hash[:version])
           .contents.should == instance_message.contents
-=======
-          DeaClient.find_specific_instance(@app, { :other_opt => "value" })
-          .should == "instance"
->>>>>>> 959fa581
         end
       end
     end
 
     describe "find_instances" do
       it "should use specified message options" do
-<<<<<<< HEAD
         app.should_receive(:guid).and_return("1")
         app.should_receive(:instances).and_return(2)
 
@@ -375,18 +280,6 @@
         )
 
         message_bus.should_receive(:request).
-=======
-        @app.should_receive(:guid).and_return(1)
-        @app.should_receive(:instances).and_return(2)
-
-        instance_json = "\"instance\""
-        encoded = Yajl::Encoder.encode({
-          "droplet" => 1,
-          "other_opt_0" => "value_0",
-          "other_opt_1" => "value_1",
-        })
-        @message_bus.should_receive(:request).
->>>>>>> 959fa581
           with("dea.find.droplet", encoded, { :expected => 2, :timeout => 2 }).
           and_return([instance_json, instance_json])
 
@@ -395,19 +288,13 @@
         }
 
         with_em_and_thread do
-<<<<<<< HEAD
           DeaClient.find_instances(app, message_options).each do |instance|
             instance.contents.should == instance_message.contents
           end
-=======
-          DeaClient.find_instances(@app, message_options).
-            should == ["instance", "instance"]
->>>>>>> 959fa581
         end
       end
 
       it "should use default values for expected instances and timeout if none are specified" do
-<<<<<<< HEAD
         app.should_receive(:guid).and_return("1")
         app.should_receive(:instances).and_return(2)
 
@@ -420,31 +307,17 @@
         )
 
         message_bus.should_receive(:request).
-=======
-        @app.should_receive(:guid).and_return(1)
-        @app.should_receive(:instances).and_return(2)
-
-        instance_json = "\"instance\""
-        encoded = Yajl::Encoder.encode({ "droplet" => 1 })
-        @message_bus.should_receive(:request).
->>>>>>> 959fa581
           with("dea.find.droplet", encoded, { :expected => 2, :timeout => 2 }).
           and_return([instance_json, instance_json])
 
         with_em_and_thread do
-<<<<<<< HEAD
           DeaClient.find_instances(app).each do |instance|
             instance.contents.should == instance_message.contents
           end
-=======
-          DeaClient.find_instances(@app).
-            should == ["instance", "instance"]
->>>>>>> 959fa581
         end
       end
 
       it "should use the specified values for expected instances and timeout" do
-<<<<<<< HEAD
         app.should_receive(:guid).and_return("1")
 
         instance_message = Schemata::Dea.mock_find_droplet_response
@@ -456,22 +329,11 @@
         )
 
         message_bus.should_receive(:request).
-=======
-        @app.should_receive(:guid).and_return(1)
-
-        instance_json = "\"instance\""
-        encoded = Yajl::Encoder.encode({ "droplet" => 1, "other_opt" => "value" })
-        @message_bus.should_receive(:request).
->>>>>>> 959fa581
           with("dea.find.droplet", encoded, { :expected => 5, :timeout => 10 }).
           and_return([instance_json, instance_json])
 
         with_em_and_thread do
-<<<<<<< HEAD
           DeaClient.find_instances(app, { :indices => [0, 1] },
-=======
-          DeaClient.find_instances(@app, { :other_opt => "value" },
->>>>>>> 959fa581
                                    { :expected => 5, :timeout => 10 }).
                                    each do |instance|
             instance.contents.should == instance_message.contents
@@ -483,15 +345,10 @@
     describe "get_file_uri_for_instance" do
       include Errors
 
-<<<<<<< HEAD
       it "returns the file uri if the required instance is found via DEA v1" do
         app.instances = 2
         app.should_receive(:stopped?).once.and_return(false)
         schemata_droplet_response.file_uri_v2 = nil
-=======
-      it "should raise an error if the app is in stopped state" do
-        @app.should_receive(:stopped?).once.and_return(true)
->>>>>>> 959fa581
 
         message_bus.should_receive(:request).with(
             "dea.find.droplet",
@@ -500,7 +357,6 @@
         ).and_return([schemata_droplet_response.encode])
 
         with_em_and_thread do
-<<<<<<< HEAD
           result = DeaClient.get_file_uri_for_instance(app, "test", 1)
           expect(result.file_uri_v1).to match /#{schemata_droplet_response.file_uri}\/.+?\/test/
           expect(result.file_uri_v2).to be_nil
@@ -511,23 +367,6 @@
       it "should return both file_uri_v2 and file_uri_v1 from DEA v2" do
         app.instances = 2
         app.should_receive(:stopped?).once.and_return(false)
-=======
-          expect {
-            DeaClient.get_file_uri_for_instance(@app, path, instance)
-          }.to raise_error { |error|
-            error.should be_an_instance_of Errors::FileError
-
-            msg = "File error: Request failed for app: #{@app.name}"
-            msg << " path: #{path} as the app is in stopped state."
-
-            error.message.should == msg
-          }
-        end
-      end
-
-      it "should raise an error if the instance is out of range" do
-        @app.instances = 5
->>>>>>> 959fa581
 
         message_bus.should_receive(:request).with(
             "dea.find.droplet",
@@ -536,7 +375,6 @@
         ).and_return([schemata_droplet_response.encode])
 
         with_em_and_thread do
-<<<<<<< HEAD
           result = DeaClient.get_file_uri_for_instance(app, "test", 1)
           expect(result.file_uri_v1).to match /#{schemata_droplet_response.file_uri}\/.+?\/test/
           expect(result.file_uri_v2).to eq schemata_droplet_response.file_uri_v2
@@ -551,35 +389,6 @@
 
           instance = 0
           path = "test"
-=======
-          expect {
-            DeaClient.get_file_uri_for_instance(@app, path, instance)
-          }.to raise_error { |error|
-            error.should be_an_instance_of Errors::FileError
-
-            msg = "File error: Request failed for app: #{@app.name}"
-            msg << ", instance: #{instance} and path: #{path} as the instance is"
-            msg << " out of range."
-
-            error.message.should == msg
-          }
-        end
-      end
-
-      it "should return the file uri if the required instance is found via DEA v1" do
-        @app.instances = 2
-        @app.should_receive(:stopped?).once.and_return(false)
-
-        instance = 1
-        path = "test"
-
-        search_options = {
-          :indices => [instance],
-          :states => [:STARTING, :RUNNING, :CRASHED],
-          :version => @app.version,
-          :path => "test",
-        }
->>>>>>> 959fa581
 
           with_em_and_thread do
             expect {
@@ -587,7 +396,6 @@
             }.to raise_error { |error|
               error.should be_an_instance_of Errors::FileError
 
-<<<<<<< HEAD
               msg = "File error: Request failed for app: #{app.name}"
               msg << " path: #{path} as the app is in stopped state."
 
@@ -595,37 +403,12 @@
             }
           end
         end
-=======
-        DeaClient.should_receive(:find_specific_instance).
-          with(@app, search_options).and_return(instance_found)
-
-        with_em_and_thread do
-          result = DeaClient.get_file_uri_for_instance(@app, path, instance)
-          result.file_uri_v1.should == "http://1.2.3.4/staged/test"
-          result.file_uri_v2.should be_nil
-          result.credentials.should == ["username", "password"]
-        end
-      end
-
-      it "should return both file_uri_v2 and file_uri_v1 from DEA v2" do
-        @app.instances = 2
-        @app.should_receive(:stopped?).once.and_return(false)
->>>>>>> 959fa581
 
         it "should raise an error if the instance is out of range" do
           app.instances = 5
 
-<<<<<<< HEAD
           instance = 10
           path = "test"
-=======
-        search_options = {
-          :indices => [instance],
-          :states => [:STARTING, :RUNNING, :CRASHED],
-          :version => @app.version,
-          :path => "test",
-        }
->>>>>>> 959fa581
 
           with_em_and_thread do
             expect {
@@ -633,7 +416,6 @@
             }.to raise_error { |error|
               error.should be_an_instance_of Errors::FileError
 
-<<<<<<< HEAD
               msg = "File error: Request failed for app: #{app.name}"
               msg << ", instance: #{instance} and path: #{path} as the instance is"
               msg << " out of range."
@@ -641,32 +423,15 @@
               expect(error.message).to eq msg
             }
           end
-=======
-        DeaClient.should_receive(:find_specific_instance).
-            with(@app, search_options).and_return(instance_found)
-
-        with_em_and_thread do
-          info = DeaClient.get_file_uri_for_instance(@app, path, instance)
-          info.file_uri_v2.should == "file_uri_v2"
-          info.file_uri_v1.should == "http://1.2.3.4/staged/test"
-          info.credentials.should == ["username", "password"]
->>>>>>> 959fa581
-        end
-
-<<<<<<< HEAD
+        end
+
         it "should raise an error if the instance is not found" do
           app.instances = 2
           app.should_receive(:stopped?).once.and_return(false)
-=======
-      it "should raise an error if the instance is not found" do
-        @app.instances = 2
-        @app.should_receive(:stopped?).once.and_return(false)
->>>>>>> 959fa581
 
           instance = 1
           path = "test"
 
-<<<<<<< HEAD
           message_bus.should_receive(:request).with(any_args).and_return([])
 
           with_em_and_thread do
@@ -678,51 +443,30 @@
               msg = "File error: Request failed for app: #{app.name}"
               msg << ", instance: #{instance} and path: #{path} as the instance is"
               msg << " not found."
-=======
-        search_options = {
-          :indices => [instance],
-          :states => [:STARTING, :RUNNING, :CRASHED],
-          :version => @app.version,
-          :path => "test",
-        }
-
-        DeaClient.should_receive(:find_specific_instance).
-            with(@app, search_options).and_return(nil)
+
+              error.message.should == msg
+            }
+          end
+        end
+      end
+    end
+
+    describe "get_file_uri_for_instance_id" do
+      include Errors
+
+      it "should raise an error if the app is in stopped state" do
+        app.should_receive(:stopped?).once.and_return(true)
+
+        instance_id = "abcdef"
+        path = "test"
 
         with_em_and_thread do
           expect {
-            DeaClient.get_file_uri_for_instance(@app, path, instance)
+            DeaClient.get_file_uri_for_instance_id(app, path, instance_id)
           }.to raise_error { |error|
             error.should be_an_instance_of Errors::FileError
 
-            msg = "File error: Request failed for app: #{@app.name}"
-            msg << ", instance: #{instance} and path: #{path} as the instance is"
-            msg << " not found."
->>>>>>> 959fa581
-
-              error.message.should == msg
-            }
-          end
-        end
-      end
-    end
-
-    describe "get_file_uri_for_instance_id" do
-      include Errors
-
-      it "should raise an error if the app is in stopped state" do
-        @app.should_receive(:stopped?).once.and_return(true)
-
-        instance_id = "abcdef"
-        path = "test"
-
-        with_em_and_thread do
-          expect {
-            DeaClient.get_file_uri_for_instance_id(@app, path, instance_id)
-          }.to raise_error { |error|
-            error.should be_an_instance_of Errors::FileError
-
-            msg = "File error: Request failed for app: #{@app.name}"
+            msg = "File error: Request failed for app: #{app.name}"
             msg << " path: #{path} as the app is in stopped state."
 
             error.message.should == msg
@@ -731,10 +475,9 @@
       end
 
       it "should return the file uri if the required instance is found via DEA v1" do
-        @app.instances = 2
-        @app.should_receive(:stopped?).once.and_return(false)
-
-<<<<<<< HEAD
+        app.instances = 2
+        app.should_receive(:stopped?).once.and_return(false)
+
         schemata_droplet_response.file_uri_v2 = nil
         message_bus.should_receive(:request).with(
             "dea.find.droplet",
@@ -747,39 +490,13 @@
           expect(result.file_uri_v1).to match /#{schemata_droplet_response.file_uri}\/.+?\/test/
           expect(result.file_uri_v2).to be_nil
           expect(result.credentials).to eq schemata_droplet_response.credentials
-=======
-        instance_id = "abcdef"
-        path = "test"
-
-        search_options = {
-          :instance_ids => [instance_id],
-          :states => [:STARTING, :RUNNING, :CRASHED],
-          :path => "test",
-        }
-
-        instance_found = {
-          :file_uri => "http://1.2.3.4/",
-          :staged => "staged",
-          :credentials => ["username", "password"],
-        }
-
-        DeaClient.should_receive(:find_specific_instance).
-          with(@app, search_options).and_return(instance_found)
-
-        with_em_and_thread do
-          result = DeaClient.get_file_uri_for_instance_id(@app, path, instance_id)
-          result.file_uri_v1.should == "http://1.2.3.4/staged/test"
-          result.file_uri_v2.should be_nil
-          result.credentials.should == ["username", "password"]
->>>>>>> 959fa581
         end
       end
 
       it "should return both file_uri_v2 and file_uri_v1 from DEA v2" do
-        @app.instances = 2
-        @app.should_receive(:stopped?).once.and_return(false)
-
-<<<<<<< HEAD
+        app.instances = 2
+        app.should_receive(:stopped?).once.and_return(false)
+
         message_bus.should_receive(:request).with(
             "dea.find.droplet",
             json_match(hash_including("V1" => anything, "min_version" => 1)),
@@ -791,40 +508,13 @@
           expect(result.file_uri_v1).to match /#{schemata_droplet_response.file_uri}\/.+\/test/
           expect(result.file_uri_v2).to eq schemata_droplet_response.file_uri_v2
           expect(result.credentials).to eq schemata_droplet_response.credentials
-=======
-        instance_id = "abcdef"
-        path = "test"
-
-        search_options = {
-          :instance_ids => [instance_id],
-          :states => [:STARTING, :RUNNING, :CRASHED],
-          :path => "test",
-        }
-
-        instance_found = {
-          :file_uri_v2 => "file_uri_v2",
-          :file_uri => "http://1.2.3.4/",
-          :staged => "staged",
-          :credentials => ["username", "password"],
-        }
-
-        DeaClient.should_receive(:find_specific_instance).
-            with(@app, search_options).and_return(instance_found)
-
-        with_em_and_thread do
-          info = DeaClient.get_file_uri_for_instance_id(@app, path, instance_id)
-          info.file_uri_v2.should == "file_uri_v2"
-          info.file_uri_v1.should == "http://1.2.3.4/staged/test"
-          info.credentials.should == ["username", "password"]
->>>>>>> 959fa581
         end
       end
 
       it "should raise an error if the instance_id is not found" do
-        @app.instances = 2
-        @app.should_receive(:stopped?).once.and_return(false)
-
-<<<<<<< HEAD
+        app.instances = 2
+        app.should_receive(:stopped?).once.and_return(false)
+
         message_bus.should_receive(:request).with(any_args).and_return([])
 
         with_em_and_thread do
@@ -835,28 +525,6 @@
 
             msg = "File error: Request failed for app: #{app.name}"
             msg << ", instance_id: #{"abcdef"} and path: #{"test"} as the instance_id is"
-=======
-        instance_id = "abcdef"
-        path = "test"
-
-        search_options = {
-          :instance_ids => [instance_id],
-          :states => [:STARTING, :RUNNING, :CRASHED],
-          :path => "test",
-        }
-
-        DeaClient.should_receive(:find_specific_instance).
-            with(@app, search_options).and_return(nil)
-
-        with_em_and_thread do
-          expect {
-            DeaClient.get_file_uri_for_instance_id(@app, path, instance_id)
-          }.to raise_error { |error|
-            error.should be_an_instance_of Errors::FileError
-
-            msg = "File error: Request failed for app: #{@app.name}"
-            msg << ", instance_id: #{instance_id} and path: #{path} as the instance_id is"
->>>>>>> 959fa581
             msg << " not found."
 
             error.message.should == msg
@@ -869,15 +537,15 @@
       include Errors
 
       it "should raise an error if the app is not allowed to be in stopped state" do
-        @app.should_receive(:stopped?).once.and_return(true)
+        app.should_receive(:stopped?).once.and_return(true)
 
         with_em_and_thread do
           expect {
-            DeaClient.find_stats(@app)
+            DeaClient.find_stats(app)
           }.to raise_error { |error|
             error.should be_an_instance_of Errors::StatsError
 
-            msg = "Stats error: Request failed for app: #{@app.name}"
+            msg = "Stats error: Request failed for app: #{app.name}"
             msg << " as the app is in stopped state."
 
             error.message.should == msg
@@ -886,21 +554,21 @@
       end
 
       it "should return an empty hash if the app is allowed to be in stopped state" do
-        @app.should_receive(:stopped?).once.and_return(true)
-
-        with_em_and_thread do
-          DeaClient.find_stats(@app, :allow_stopped_state => true).should == {}
+        app.should_receive(:stopped?).once.and_return(true)
+
+        with_em_and_thread do
+          DeaClient.find_stats(app, :allow_stopped_state => true).should == {}
         end
       end
 
       it "should return the stats for all instances" do
-        @app.instances = 2
-        @app.should_receive(:stopped?).once.and_return(false)
+        app.instances = 2
+        app.should_receive(:stopped?).once.and_return(false)
 
         search_options = {
           :include_stats => true,
           :states => [:RUNNING],
-          :version => @app.version,
+          :version => app.version,
         }
 
         stats = Schemata::Dea.mock_find_droplet_response.stats
@@ -916,10 +584,10 @@
         instance_1.stats = stats
 
         DeaClient.should_receive(:find_instances).
-            with(@app, search_options).and_return([instance_0, instance_1])
-
-        with_em_and_thread do
-          app_stats = DeaClient.find_stats(@app)
+            with(app, search_options).and_return([instance_0, instance_1])
+
+        with_em_and_thread do
+          app_stats = DeaClient.find_stats(app)
           app_stats.should == {
             0 => {
               :state => "RUNNING",
@@ -934,13 +602,13 @@
       end
 
       it "should return filler stats for instances that have not responded" do
-        @app.instances = 2
-        @app.should_receive(:stopped?).once.and_return(false)
+        app.instances = 2
+        app.should_receive(:stopped?).once.and_return(false)
 
         search_options = {
           :include_stats => true,
           :states => [:RUNNING],
-          :version => @app.version,
+          :version => app.version,
         }
 
         stats = Schemata::Dea.mock_find_droplet_response.stats
@@ -952,10 +620,10 @@
         Time.should_receive(:now).once.and_return(1)
 
         DeaClient.should_receive(:find_instances).
-          with(@app, search_options).and_return([instance])
-
-        with_em_and_thread do
-          app_stats = DeaClient.find_stats(@app)
+          with(app, search_options).and_return([instance])
+
+        with_em_and_thread do
+          app_stats = DeaClient.find_stats(app)
           app_stats.should == {
             0 => {
               :state => "RUNNING",
@@ -970,13 +638,13 @@
       end
 
       it "should return filler stats for instances with out of range indices" do
-        @app.instances = 2
-        @app.should_receive(:stopped?).once.and_return(false)
+        app.instances = 2
+        app.should_receive(:stopped?).once.and_return(false)
 
         search_options = {
           :include_stats => true,
           :states => [:RUNNING],
-          :version => @app.version,
+          :version => app.version,
         }
 
         stats = Schemata::Dea.mock_find_droplet_response.stats
@@ -998,12 +666,12 @@
         Time.should_receive(:now).and_return(1)
 
         DeaClient.should_receive(:find_instances).
-          with(@app, search_options).and_return([instance_0,
+          with(app, search_options).and_return([instance_0,
                                                 instance_1,
                                                 instance_2])
 
         with_em_and_thread do
-          app_stats = DeaClient.find_stats(@app)
+          app_stats = DeaClient.find_stats(app)
           app_stats.should == {
             0 => {
               :state => "RUNNING",
@@ -1022,25 +690,25 @@
       include Errors
 
       it "should raise an error if the app is in stopped state" do
-        @app.should_receive(:stopped?).once.and_return(true)
-
-        expected_msg = "Instances error: Request failed for app: #{@app.name}"
+        app.should_receive(:stopped?).once.and_return(true)
+
+        expected_msg = "Instances error: Request failed for app: #{app.name}"
         expected_msg << " as the app is in stopped state."
 
         with_em_and_thread do
           expect {
-            DeaClient.find_all_instances(@app)
+            DeaClient.find_all_instances(app)
           }.to raise_error(Errors::InstancesError, expected_msg)
         end
       end
 
       it "should return flapping instances" do
-        @app.instances = 2
-        @app.should_receive(:stopped?).and_return(false)
+        app.instances = 2
+        app.should_receive(:stopped?).and_return(false)
 
         search_options = {
           :state => :FLAPPING,
-          :version => @app.version
+          :version => app.version
         }
 
         flapping_instances = {
@@ -1051,14 +719,14 @@
         }
 
         HealthManagerClient.should_receive(:find_status).
-            with(@app, search_options).and_return(flapping_instances)
+            with(app, search_options).and_return(flapping_instances)
 
         # Should not find starting or running instances if all instances are
         # flapping.
         DeaClient.should_not_receive(:find_instances)
 
         with_em_and_thread do
-          app_instances = DeaClient.find_all_instances(@app)
+          app_instances = DeaClient.find_all_instances(app)
           app_instances.should == {
             0 => {
               :state => "FLAPPING",
@@ -1073,12 +741,12 @@
       end
 
       it "should ignore out of range indices of flapping instances" do
-        @app.instances = 2
-        @app.should_receive(:stopped?).and_return(false)
+        app.instances = 2
+        app.should_receive(:stopped?).and_return(false)
 
         search_options = {
           :state => :FLAPPING,
-          :version => @app.version,
+          :version => app.version,
         }
 
         flapping_instances = {
@@ -1089,21 +757,21 @@
         }
 
         HealthManagerClient.should_receive(:find_status).
-            with(@app, search_options).and_return(flapping_instances)
+            with(app, search_options).and_return(flapping_instances)
 
         search_options = {
           :states => [:STARTING, :RUNNING],
-          :version => @app.version,
+          :version => app.version,
         }
 
         DeaClient.should_receive(:find_instances).
-          with(@app, search_options, { :expected => 2 }).
+          with(app, search_options, { :expected => 2 }).
           and_return([])
 
         Time.should_receive(:now).twice.and_return(1)
 
         with_em_and_thread do
-          app_instances = DeaClient.find_all_instances(@app)
+          app_instances = DeaClient.find_all_instances(app)
           app_instances.should == {
             0 => {
               :state => "DOWN",
@@ -1118,12 +786,12 @@
       end
 
       it "should return starting or running instances" do
-        @app.instances = 3
-        @app.should_receive(:stopped?).and_return(false)
+        app.instances = 3
+        app.should_receive(:stopped?).and_return(false)
 
         search_options = {
           :state => :FLAPPING,
-          :version => @app.version,
+          :version => app.version,
         }
 
         flapping_instances = {
@@ -1133,11 +801,11 @@
         }
 
         HealthManagerClient.should_receive(:find_status).
-          with(@app, search_options).and_return(flapping_instances)
+          with(app, search_options).and_return(flapping_instances)
 
         search_options = {
           :states => [:STARTING, :RUNNING],
-          :version => @app.version,
+          :version => app.version,
         }
 
         starting_instance = Schemata::Dea.mock_find_droplet_response
@@ -1159,11 +827,11 @@
         running_instance.console_port = 2002
 
         DeaClient.should_receive(:find_instances).
-          with(@app, search_options, { :expected => 2 }).
+          with(app, search_options, { :expected => 2 }).
           and_return([starting_instance, running_instance])
 
         with_em_and_thread do
-          app_instances = DeaClient.find_all_instances(@app)
+          app_instances = DeaClient.find_all_instances(app)
           app_instances.should == {
             0 => {
               :state => "FLAPPING",
@@ -1190,20 +858,20 @@
       end
 
       it "should ignore out of range indices of starting or running instances" do
-        @app.instances = 2
-        @app.should_receive(:stopped?).and_return(false)
+        app.instances = 2
+        app.should_receive(:stopped?).and_return(false)
 
         search_options = {
           :state => :FLAPPING,
-          :version => @app.version,
+          :version => app.version,
         }
 
         HealthManagerClient.should_receive(:find_status).
-          with(@app, search_options)
+          with(app, search_options)
 
         search_options = {
           :states => [:STARTING, :RUNNING],
-          :version => @app.version,
+          :version => app.version,
         }
 
         starting_instance  = Schemata::Dea.mock_find_droplet_response
@@ -1224,13 +892,13 @@
         running_instance.console_port = 2002
 
         DeaClient.should_receive(:find_instances).
-          with(@app, search_options, { :expected => 2 }).
+          with(app, search_options, { :expected => 2 }).
           and_return([starting_instance, running_instance])
 
         Time.should_receive(:now).twice.and_return(1)
 
         with_em_and_thread do
-          app_instances = DeaClient.find_all_instances(@app)
+          app_instances = DeaClient.find_all_instances(app)
           app_instances.should == {
             0 => {
               :state => "DOWN",
@@ -1245,30 +913,30 @@
       end
 
       it "should return fillers for instances that have not responded" do
-        @app.instances = 2
-        @app.should_receive(:stopped?).and_return(false)
+        app.instances = 2
+        app.should_receive(:stopped?).and_return(false)
 
         search_options = {
           :state => :FLAPPING,
-          :version => @app.version,
+          :version => app.version,
         }
 
         HealthManagerClient.should_receive(:find_status).
-          with(@app, search_options)
+          with(app, search_options)
 
         search_options = {
           :states => [:STARTING, :RUNNING],
-          :version => @app.version,
+          :version => app.version,
         }
 
         DeaClient.should_receive(:find_instances).
-          with(@app, search_options, { :expected => 2 }).
+          with(app, search_options, { :expected => 2 }).
           and_return([])
 
         Time.should_receive(:now).twice.and_return(1)
 
         with_em_and_thread do
-          app_instances = DeaClient.find_all_instances(@app)
+          app_instances = DeaClient.find_all_instances(app)
           app_instances.should == {
             0 => {
               :state => "DOWN",
@@ -1286,38 +954,38 @@
     describe "change_running_instances" do
       context "increasing the instance count" do
         it "should issue a start command with extra indices" do
-          @dea_pool.should_receive(:find_dea).and_return("abc")
-          @dea_pool.should_receive(:find_dea).and_return("def")
-          @dea_pool.should_receive(:find_dea).and_return("efg")
-          @message_bus.should_receive(:publish).with("dea.abc.start", kind_of(String))
-          @message_bus.should_receive(:publish).with("dea.def.start", kind_of(String))
-          @message_bus.should_receive(:publish).with("dea.efg.start", kind_of(String))
-
-          @app.instances = 4
-          @app.save
+          dea_pool.should_receive(:find_dea).and_return("abc")
+          dea_pool.should_receive(:find_dea).and_return("def")
+          dea_pool.should_receive(:find_dea).and_return("efg")
+          message_bus.should_receive(:publish).with("dea.abc.start", kind_of(String))
+          message_bus.should_receive(:publish).with("dea.def.start", kind_of(String))
+          message_bus.should_receive(:publish).with("dea.efg.start", kind_of(String))
+
+          app.instances = 4
+          app.save
           with_em_and_thread do
-            DeaClient.change_running_instances(@app, 3)
+            DeaClient.change_running_instances(app, 3)
           end
         end
       end
 
       context "decreasing the instance count" do
         it "should stop the higher indices" do
-          @message_bus.should_receive(:publish).with("dea.stop", kind_of(String))
-          @app.instances = 5
-          @app.save
+          message_bus.should_receive(:publish).with("dea.stop", kind_of(String))
+          app.instances = 5
+          app.save
           with_em_and_thread do
-            DeaClient.change_running_instances(@app, -2)
+            DeaClient.change_running_instances(app, -2)
           end
         end
       end
 
       context "with no changes" do
         it "should do nothing" do
-          @app.instances = 9
-          @app.save
+          app.instances = 9
+          app.save
           with_em_and_thread do
-            DeaClient.change_running_instances(@app, 0)
+            DeaClient.change_running_instances(app, 0)
           end
         end
       end
