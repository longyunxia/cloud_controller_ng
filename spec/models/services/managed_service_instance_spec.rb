--- conflicted
+++ resolved
@@ -39,39 +39,12 @@
 
     describe "#create" do
       it "saves with is_gateway_service true" do
-<<<<<<< HEAD
-        instance = described_class.create(name: 'awesome-service', space: Space.make, service_plan: ServicePlan.make)
-=======
         instance = described_class.make
->>>>>>> 6e9199e9
         instance.refresh.is_gateway_service.should == true
       end
     end
 
     it_behaves_like "a model with an encrypted attribute" do
-<<<<<<< HEAD
-      def new_model
-        ManagedServiceInstance.new.tap do |instance|
-          instance.set(
-            :name => Sham.name,
-            :space => Space.make,
-            :service_plan => ServicePlan.make
-          )
-          instance.stub(:service_gateway_client).and_return(
-            double("Service Gateway Client",
-                   :provision => VCAP::Services::Api::GatewayHandleResponse.new(
-                     :service_id => "gwname_binding",
-                     :configuration => "abc",
-                     :credentials => value_to_encrypt
-                   )
-            )
-          )
-          instance.save
-        end
-      end
-
-=======
->>>>>>> 6e9199e9
       let(:encrypted_attr) { :credentials }
     end
 
@@ -373,21 +346,6 @@
       end
     end
 
-<<<<<<< HEAD
-    describe "#create_binding" do
-      let(:app) { VCAP::CloudController::App.make }
-      let(:instance) { described_class.make(space: app.space) }
-      let(:binding_options) { Sham.binding_options }
-
-      it 'creates a service binding' do
-        new_binding = instance.create_binding(app.guid, binding_options)
-        new_binding.app_id.should == app.id
-        new_binding.binding_options.should == binding_options
-      end
-    end
-
-=======
->>>>>>> 6e9199e9
     describe "#enum_snapshots" do
       subject { ManagedServiceInstance.make() }
       let(:enum_snapshots_url_matcher) { "gw.example.com:12345/gateway/v2/configurations/#{subject.gateway_name}/snapshots" }
